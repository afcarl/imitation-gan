--- conflicted
+++ resolved
@@ -164,11 +164,8 @@
     parser.add_argument('--clamp_limit', type=float, default=1.0)
     parser.add_argument('--critic_iters', type=int, default=5,
                         help='number of critic iters per each actor iter')
-<<<<<<< HEAD
     parser.add_argument('--name', type=str, default='default')
-=======
     parser.add_argument('--task', type=str, default='longterm', help='longterm or words')
->>>>>>> 619a28be
     opt = parser.parse_args()
     print(opt)
 
